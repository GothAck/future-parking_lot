// Copyright 2018 Marco Napetti
//
// Licensed under the Apache License, Version 2.0, <LICENSE-APACHE or
// http://apache.org/licenses/LICENSE-2.0> or the MIT license <LICENSE-MIT or
// http://opensource.org/licenses/MIT>, at your option. This file may not be
// copied, modified, or distributed except according to those terms.

use crossbeam_queue::SegQueue;
use std::future::Future;
<<<<<<< HEAD
=======
use std::marker::PhantomData;
>>>>>>> 77ec99b2
use std::pin::Pin;
use std::sync::atomic::{AtomicBool, Ordering};
use std::task::{Context, Poll, Waker};

use lock_api::{Mutex as Mutex_, MutexGuard, RawMutex};

use parking_lot::RawMutex as RawMutex_;

/// a Future-compatible parking_lot::Mutex
pub type Mutex<T> = Mutex_<FutureRawMutex<RawMutex_>, T>;

/// RawMutex implementor that collects Wakers to wake them up when unlocked
pub struct FutureRawMutex<R>
where
    R: RawMutex,
{
    locking: AtomicBool,
    wakers: SegQueue<Waker>,
    inner: R,
}

impl<R> FutureRawMutex<R>
where
    R: RawMutex,
{
    // this is needed to avoid sequences like that:
    // * thread 1 gains lock
    // * thread 2 try lock
    // * thread 1 unlock
    // * thread 2 register waker
    // this creates a situation similar to a deadlock, where the future isn't waked up by nobody
    fn atomic_lock(&self) {
        while self
            .locking
            .compare_and_swap(false, true, Ordering::Relaxed)
        {}
    }

    fn atomic_unlock(&self) {
        self.locking.store(false, Ordering::Relaxed);
    }

    fn register_waker(&self, waker: &Waker) {
        self.wakers.push(waker.clone());
        // implicitly unlock
        self.atomic_unlock();
    }

    fn wake_up(&self) {
        self.atomic_lock();
        if let Some(w) = self.wakers.pop() {
            w.wake();
        }
        self.atomic_unlock();
    }
}

unsafe impl<R> RawMutex for FutureRawMutex<R>
where
    R: RawMutex,
{
    type GuardMarker = R::GuardMarker;

    const INIT: FutureRawMutex<R> = {
        FutureRawMutex {
            locking: AtomicBool::new(false),
            wakers: SegQueue::new(),
            inner: R::INIT,
        }
    };

    fn lock(&self) {
        self.inner.lock();
    }

    fn try_lock(&self) -> bool {
        self.inner.try_lock()
    }

    unsafe fn unlock(&self) {
        self.inner.unlock();

        self.wake_up();
    }
}

/// Wrapper to use Mutex in Future-style
pub struct FutureLock<'a, R, T>
where
    R: RawMutex + 'a,
    T: 'a,
{
    lock: &'a Mutex_<FutureRawMutex<R>, T>,
}

impl<'a, R, T> FutureLock<'a, R, T>
where
    R: RawMutex + 'a,
    T: 'a,
{
    fn new(lock: &'a Mutex_<FutureRawMutex<R>, T>) -> Self {
        FutureLock { lock }
    }
}

impl<'a, R, T> Future for FutureLock<'a, R, T>
where
    R: RawMutex + 'a,
    T: 'a,
{
    type Output = MutexGuard<'a, FutureRawMutex<R>, T>;

    fn poll(self: Pin<&mut Self>, cx: &mut Context) -> Poll<Self::Output> {
        unsafe {
            self.lock.raw().atomic_lock();
        }
        match self.lock.try_lock() {
            Some(read_lock) => {
                unsafe {
                    self.lock.raw().atomic_unlock();
                }
                Poll::Ready(read_lock)
            }
            None => {
                // Register Waker so we can notified when we can be polled again
                unsafe {
                    self.lock.raw().register_waker(cx.waker());
                }
                Poll::Pending
            }
        }
    }
}

/// Trait to permit FutureLock implementation on wrapped Mutex (not Mutex itself)
pub trait FutureLockable<R: RawMutex, T> {
    /// Returns the lock without blocking
    fn future_lock(&self) -> FutureLock<R, T>;
}

impl<R: RawMutex, T> FutureLockable<R, T> for Mutex_<FutureRawMutex<R>, T> {
    fn future_lock(&self) -> FutureLock<R, T> {
        FutureLock::new(self)
    }
}

#[cfg(test)]
mod tests {
    use std::rc::Rc;
    use std::sync::Arc;
<<<<<<< HEAD
    use std::time::Duration;

    use tokio::runtime::{Builder, Runtime};
=======

    use tokio::runtime::current_thread::Runtime as CurrentThreadRuntime;
    use tokio::runtime::Runtime as ThreadpoolRuntime;
>>>>>>> 77ec99b2

    use super::Mutex;

    use super::FutureLockable;

    use lazy_static::lazy_static;

    use log::debug;

    lazy_static! {
        static ref LOCK1: Arc<Mutex<Vec<String>>> = Arc::new(Mutex::new(Vec::new()));
        static ref LOCK2: Arc<Mutex<Vec<String>>> = Arc::new(Mutex::new(Vec::new()));
        static ref CONCURRENT_LOCK: Arc<Mutex<Vec<String>>> = Arc::new(Mutex::new(Vec::new()));
    }

    fn thread_rt() -> Runtime {
        Builder::new().basic_scheduler().build().unwrap()
    }
    fn threadpool_rt() -> Runtime {
        Builder::new().threaded_scheduler().build().unwrap()
    }

    #[test]
    fn current_thread_lazy_static() {
        env_logger::try_init().ok();

        let mut runtime = thread_rt();
        runtime.block_on(async {
            let mut v = LOCK1.future_lock().await;
            v.push(String::from("It works!"));
            assert!(v.len() == 1 && v[0] == "It works!");
        });
    }

    #[test]
    fn current_thread_local_arc() {
        env_logger::try_init().ok();

        let lock = Arc::new(Mutex::new(Vec::new()));
        let mut runtime = thread_rt();
        runtime.block_on(async {
            let mut v = lock.future_lock().await;
            v.push(String::from("It works!"));
            assert!(v.len() == 1 && v[0] == "It works!");
        });
    }

    #[test]
    fn current_thread_local_rc() {
        env_logger::try_init().ok();

        let lock = Rc::new(Mutex::new(Vec::new()));
        let mut runtime = thread_rt();
        runtime.block_on(async {
            let mut v = lock.future_lock().await;
            v.push(String::from("It works!"));
            assert!(v.len() == 1 && v[0] == "It works!");
        });
    }

    #[test]
    fn current_thread_local_box() {
        env_logger::try_init().ok();

        let lock = Box::new(Mutex::new(Vec::new()));
        let mut runtime = thread_rt();
        runtime.block_on(async {
            let mut v = lock.future_lock().await;
            v.push(String::from("It works!"));
            assert!(v.len() == 1 && v[0] == "It works!");
        });
    }

    #[test]
    fn multithread_lazy_static() {
        env_logger::try_init().ok();

        let mut runtime = threadpool_rt();
        runtime.block_on(async {
            let mut v = LOCK2.future_lock().await;
            v.push(String::from("It works!"));
            assert!(v.len() == 1 && v[0] == "It works!");
        });
    }

    #[test]
    fn multithread_local_arc() {
        env_logger::try_init().ok();

        let lock = Arc::new(Mutex::new(Vec::new()));
        let mut runtime = threadpool_rt();
        runtime.block_on(async {
            let mut v = lock.future_lock().await;
            v.push(String::from("It works!"));
            assert!(v.len() == 1 && v[0] == "It works!");
        });
    }

    #[test]
    fn multithread_local_rc() {
        env_logger::try_init().ok();

        let lock = Rc::new(Mutex::new(Vec::new()));
        let mut runtime = threadpool_rt();
        runtime.block_on(async {
            let mut v = lock.future_lock().await;
            v.push(String::from("It works!"));
            assert!(v.len() == 1 && v[0] == "It works!");
        });
    }

    #[test]
    fn multithread_local_box() {
        env_logger::try_init().ok();

        let lock = Box::new(Mutex::new(Vec::new()));
        let mut runtime = threadpool_rt();
        runtime.block_on(async {
            let mut v = lock.future_lock().await;
            v.push(String::from("It works!"));
            assert!(v.len() == 1 && v[0] == "It works!");
        });
    }

    #[test]
    fn multithread_concurrent_lazy_static() {
        env_logger::try_init().ok();

        let runtime = threadpool_rt();
        runtime.enter(|| {
            // spawn 1000 concurrent futures
            for i in 0..1000 {
                tokio::spawn(async move {
                    let mut v = CONCURRENT_LOCK.future_lock().await;
                    v.push(i.to_string());
                    debug!("{}, pushed {}", v.len(), i);
                });
            }
        });
        // fails if you drop it normally, takes as long as the Duration you give it for shutdown_timeout
        // maybe cause it's 1000 while the others are 100?
        runtime.shutdown_timeout(Duration::from_millis(500));
        let singleton = CONCURRENT_LOCK.lock();
        assert_eq!(singleton.len(), 1000);
    }
}<|MERGE_RESOLUTION|>--- conflicted
+++ resolved
@@ -7,11 +7,6 @@
 
 use crossbeam_queue::SegQueue;
 use std::future::Future;
-<<<<<<< HEAD
-=======
-use std::marker::PhantomData;
->>>>>>> 77ec99b2
-use std::pin::Pin;
 use std::sync::atomic::{AtomicBool, Ordering};
 use std::task::{Context, Poll, Waker};
 
@@ -123,7 +118,11 @@
 {
     type Output = MutexGuard<'a, FutureRawMutex<R>, T>;
 
-    fn poll(self: Pin<&mut Self>, cx: &mut Context) -> Poll<Self::Output> {
+    fn poll(self: 
+      
+      
+      
+      <&mut Self>, cx: &mut Context) -> Poll<Self::Output> {
         unsafe {
             self.lock.raw().atomic_lock();
         }
@@ -161,15 +160,9 @@
 mod tests {
     use std::rc::Rc;
     use std::sync::Arc;
-<<<<<<< HEAD
     use std::time::Duration;
 
     use tokio::runtime::{Builder, Runtime};
-=======
-
-    use tokio::runtime::current_thread::Runtime as CurrentThreadRuntime;
-    use tokio::runtime::Runtime as ThreadpoolRuntime;
->>>>>>> 77ec99b2
 
     use super::Mutex;
 
